"""Augments the standard original_post_discovery algorithm with a
reverse lookup that supports posts without a backlink or citation.

Performs a reverse-lookup that scans the activity's author's h-feed
for posts with rel=syndication links. As we find syndicated copies,
save the relationship.  If we find the original post for the activity
in question, return the original's URL.

See http://indiewebcamp.com/posse-post-discovery for more detail.

This feature adds costs in terms of HTTP requests and database
lookups in the following primary cases:

- Author's domain is known to be invalid or blacklisted, there will
  be 0 requests and 0 DB lookups.

- For a syndicated post has been seen previously (regardless of
  whether discovery was successful), there will be 0 requests and 1
  DB lookup.

- The first time a syndicated post has been seen:
  - 1 to 2 HTTP requests to get and parse the h-feed plus 1 additional
    request for *each* post permalink that has not been seen before.
  - 1 DB query for the initial check plus 1 additional DB query for
    *each* post permalink.
"""

import datetime
import itertools
import logging
import mf2py
import requests
import urlparse
import util

from activitystreams import source as as_source
from appengine_config import HTTP_TIMEOUT
from google.appengine.api.datastore import MAX_ALLOWABLE_QUERIES
from bs4 import BeautifulSoup
from models import SyndicatedPost

# alias allows unit tests to mock the function
now_fn = datetime.datetime.now


def discover(source, activity, fetch_hfeed=True):
  """Augments the standard original_post_discovery algorithm with a
  reverse lookup that supports posts without a backlink or citation.

  If fetch_hfeed is False, then we will check the db for previously
  found SyndicatedPosts but will not do posse-post-discovery to find
  new ones.

  Args:
    source: models.Source subclass. (Immutable! At least mostly. Changes to
      property values will *not* automatically be stored back in the datastore.
      last_syndication_url is special-cased in tasks.Poll.)
    activity: activity dict
    fetch_hfeed: boolean

  Return:
    the activity, updated with original post urls if any are found
  """
  as_source.Source.original_post_discovery(activity)

  # TODO possible optimization: if we've discovered a backlink to a
  # post on the author's domain (i.e., it included a link or
  # citation), then skip the rest of this.

  # Use source.domain_urls for now; it seems more reliable than the
  # activity.actor.url (which depends on getting the right data back from
  # various APIs). Consider using the actor's url, with domain_urls as the
  # fallback in the future to support content from non-Bridgy users.
  #
  # author_url = activity.get('actor', {}).get('url')
  obj = activity.get('object') or activity
  author_url = source.get_author_url()
  syndication_url = obj.get('url')

  if not author_url:
    logging.debug('no author url, cannot find h-feed %s', author_url)
    return activity

  if not syndication_url:
    logging.debug('no syndication url, cannot process h-entries %s',
                  syndication_url)
    return activity

  # use the canonical syndication url on both sides, so that we have
  # the best chance of finding a match. Some silos allow several
  # different permalink formats to point to the same place (e.g.,
  # facebook user id instead of user name)
  syndication_url = source.canonicalize_syndication_url(
    util.follow_redirects(syndication_url).url)

  return _posse_post_discovery(source, activity,
                               author_url, syndication_url,
                               fetch_hfeed)


def refetch(source):
  """Refetch the author's url and look for new or updated syndication
  links that might not have been there the first time we looked.

  Args:
    source: models.Source subclass. (Immutable! At least mostly. Changes to
      property values will *not* automatically be stored back in the datastore.
      last_syndication_url is special-cased in tasks.Poll.)

  Return:
    a dict of syndicated_url to a list of new models.SyndicatedPosts
  """

  logging.debug('attempting to refetch h-feed for %s', source.label())
  author_url = source.get_author_url()

  if not author_url:
    logging.debug('no author url, cannot find h-feed %s', author_url)
    return {}

  return _process_author(source, author_url, refetch_blanks=True)


def _posse_post_discovery(source, activity, author_url, syndication_url,
                          fetch_hfeed):
  """Performs the actual meat of the posse-post-discover. It was split
  out from discover() so that it can be done inside of a transaction.

  Args:
    source: models.Source subclass
    activity: activity dict
    author_url: author's url configured in their silo profile
    syndication_url: url of the syndicated copy for which we are
                     trying to find an original
    fetch_hfeed: boolean, whether or not to fetch and parse the
                 author's feed if we don't have a previously stored
                 relationship.

  Return:
    the activity, updated with original post urls if any are found
  """
  logging.info(
      'starting posse post discovery with author %s and syndicated %s',
      author_url, syndication_url)

  relationships = SyndicatedPost.query(
    SyndicatedPost.syndication == syndication_url,
    ancestor=source.key).fetch()
  if not relationships and fetch_hfeed:
    # a syndicated post we haven't seen before! fetch the author's
    # h-feed to see if we can find it.
    results = _process_author(source, author_url)
    relationships = results.get(syndication_url)

  if not relationships:
    # No relationships were found. Remember that we've seen this
    # syndicated post to avoid reprocessing it every time
    logging.debug('posse post discovery found no relationship for %s',
                  syndication_url)
    SyndicatedPost.insert_syndication_blank(source, syndication_url)
    return activity

  logging.debug('posse post discovery found relationship(s) %s -> %s',
                syndication_url,
                '; '.join(str(r.original) for r in relationships))

  obj = activity.get('object') or activity
  obj.setdefault('upstreamDuplicates', []).extend(
    r.original for r in relationships if r.original)

  return activity


def _process_author(source, author_url, refetch_blanks=False):
  """Fetch the author's domain URL, and look for syndicated posts.

  Args:
    source: a subclass of models.Source
    author_url: the author's homepage URL
    refetch_blanks: boolean, if true, refetch SyndicatedPosts that have
      previously been marked as not having a rel=syndication link

  Return:
    a dict of syndicated_url to a list of new models.SyndicatedPost
  """
  # for now use whether the url is a valid webmention target
  # as a proxy for whether it's worth searching it.
  # TODO skip sites we know don't have microformats2 markup
  author_url, _, ok = util.get_webmention_target(author_url)
  if not ok:
    return {}

  try:
    logging.debug('fetching author domain %s', author_url)
    author_resp = requests.get(author_url, timeout=HTTP_TIMEOUT)
    # TODO for error codes that indicate a temporary error, should we make
    # a certain number of retries before giving up forever?
    author_resp.raise_for_status()
  except AssertionError:
    raise  # for unit tests
  except BaseException:
    # TODO limit allowed failures, cache the author's h-feed url
    # or the # of times we've failed to fetch it
    logging.warning('Could not fetch author url %s', author_url, exc_info=True)
    return {}

  author_dom = BeautifulSoup(author_resp.text)
  feeditems = _find_feed_items(author_url, author_dom)

  # look for canonical feed url (if it isn't this one) using
  # rel='feed', type='text/html'
  for rel_feed_node in (author_dom.find_all('link', rel='feed')
                        + author_dom.find_all('a', rel='feed')):
    feed_url = rel_feed_node.get('href')
    if not feed_url:
      continue

    feed_url = urlparse.urljoin(author_url, feed_url)
    feed_type = rel_feed_node.get('type')
    if not feed_type:
      # type is not specified, use this to confirm that it's text/html
      feed_url, _, feed_type_ok = util.get_webmention_target(feed_url)
    else:
      feed_type_ok = feed_type == 'text/html'

    if feed_url == author_url:
      logging.debug('author url is the feed url, proceeding')
      break
    elif not feed_type_ok:
      logging.debug('skipping feed of type %s', feed_type)
      continue

    try:
      logging.debug("fetching author's rel-feed %s", feed_url)
      feed_resp = requests.get(feed_url, timeout=HTTP_TIMEOUT)
      feed_resp.raise_for_status()
<<<<<<< HEAD
      logging.debug("author's rel-feed fetched successfully %s", feed_url)
      feeditems = _merge_hfeeds(feeditems,
                                _find_feed_items(feed_url, feed_resp.text))
=======
      logging.debug("author's h-feed fetched successfully %s", feed_url)
      feeditems = _merge_hfeeds(feeditems,
                                _find_feed_items(feed_url, feed_resp.text))

>>>>>>> 20d72f5d
      break
    except AssertionError:
      raise  # reraise assertions for unit tests
    except BaseException:
      logging.warning('Could not fetch h-feed url %s.', feed_url,
                      exc_info=True)

  permalinks = set()
  for child in feeditems:
    if 'h-entry' in child['type']:
      # TODO if this h-entry in the h-feed has u-syndication links, we
      # can just use it without fetching its permalink page
      # TODO maybe limit to first ~30 entries? (do that here rather than,
      # below because we want the *first* n entries)
      for permalink in child['properties'].get('url', []):
        if isinstance(permalink, basestring):
          permalinks.add(permalink)
        else:
          logging.warn('unexpected non-string "url" property: %s', permalink)

  # query all preexisting permalinks at once, instead of once per link
  permalinks_list = list(permalinks)
  # fetch the maximum allowed entries (currently 30) at a time
  preexisting_list = itertools.chain.from_iterable(
    SyndicatedPost.query(
      SyndicatedPost.original.IN(permalinks_list[i:i + MAX_ALLOWABLE_QUERIES]),
      ancestor=source.key)
    for i in xrange(0, len(permalinks_list), MAX_ALLOWABLE_QUERIES))
  preexisting = {}
  for r in preexisting_list:
    preexisting.setdefault(r.original, []).append(r)

  results = {}
  for permalink in permalinks:
    logging.debug('processing permalink: %s', permalink)
    new_results = _process_entry(source, permalink, refetch_blanks,
                                 preexisting.get(permalink, []))
    for key, value in new_results.iteritems():
      results.setdefault(key, []).extend(value)

  if results:
    # keep track of the last time we've seen rel=syndication urls for
    # this author. this helps us decide whether to refetch periodically
    # and look for updates.
    # Source will be saved at the end of each round of polling
    now = now_fn()
    logging.debug('updating source.last_syndication_url %s', now)
    source.last_syndication_url = now

  return results


def _merge_hfeeds(feed1, feed2):
  """Merge items from two h-feeds into a composite feed. Skips items in
  feed2 that are already represented in feed1, based on the "url" property.

  Args:
    feed1: a list of dicts
    feed2: a list of dicts

  Returns:
    a list of dicts
  """
<<<<<<< HEAD
  seen = set()
  for item in feed1:
    for url in item.get('properties', {}).get('url', []):
      if isinstance(url, basestring):
        seen.add(url)

  return feed1 + [item for item in feed2 if all(
    url not in seen for url in item.get('properties', {}).get('url', []))]
=======
  seen = set(item.get('url') for item in feed1)
  return feed1 + [item for item in feed2 if item.get('url') not in seen]
>>>>>>> 20d72f5d


def _find_feed_items(feed_url, feed_doc):
  """Extract feed items from a given URL and document. If the top-level
  h-* item is an h-feed, return its children. Otherwise, returns the
  top-level items.

  Args:
    feed_url: a string. the URL passed to mf2py parser
    feed_doc: a string or BeautifulSoup object. document is passed to
      mf2py parser

  Returns:
    a list of dicts, each one representing an mf2 h-* item
  """
  parsed = mf2py.Parser(url=feed_url, doc=feed_doc).to_dict()
  feeditems = parsed['items']
  hfeed = next((item for item in feeditems
                if 'h-feed' in item['type']), None)
  if hfeed:
    feeditems = hfeed.get('children', [])
  else:
    logging.debug('No h-feed found, fallback to top-level h-entrys.')
  return feeditems


def _process_entry(source, permalink, refetch_blanks, preexisting):
  """Fetch and process an h-entry, saving a new SyndicatedPost to the
  DB if successful.

  Args:
    permalink: url of the unprocessed post
    syndication_url: url of the syndicated content
    refetch_blanks: boolean whether we should ignore blank preexisting
      SyndicatedPosts
    preexisting: a list of previously discovered models.SyndicatedPosts
      for this permalink

  Returns:
    a dict from syndicated url to a list of new models.SyndicatedPosts
  """
  results = {}

  # if the post has already been processed, do not add to the results
  # since this method only returns *newly* discovered relationships.
  if preexisting:
    # if we're refetching blanks and this one is blank, do not return.
    # if there is a blank entry, it should be the one and only entry,
    # but go ahead and check 'all' of them to be safe.
    if refetch_blanks and all(not p.syndication for p in preexisting):
      logging.debug('ignoring blank relationship for original %s', permalink)
    else:
      return results

  syndication_urls = set()
  parsed = None
  try:
    logging.debug('fetching post permalink %s', permalink)
    permalink, _, type_ok = util.get_webmention_target(permalink)
    if type_ok:
      resp = requests.get(permalink, timeout=HTTP_TIMEOUT)
      resp.raise_for_status()
      parsed = mf2py.Parser(url=permalink, doc=resp.text).to_dict()
  except BaseException:
    # TODO limit the number of allowed failures
    logging.warning('Could not fetch permalink %s', permalink, exc_info=True)

  if parsed:
    relsynd = parsed.get('rels').get('syndication', [])
    logging.debug('rel-syndication links: %s', relsynd)
    syndication_urls.update(relsynd)

    # there should only be one h-entry on a permalink page, but
    # we'll check all of them just in case.
    for hentry in (item for item in parsed['items']
                   if 'h-entry' in item['type']):
      usynd = hentry.get('properties', {}).get('syndication', [])
      logging.debug('u-syndication links: %s', usynd)
      syndication_urls.update(usynd)

  # save the results (or lack thereof) to the db, and put them in a
  # map for immediate use
  for syndication_url in syndication_urls:
    # follow redirects to give us the canonical syndication url --
    # gives the best chance of finding a match.
    syndication_url = util.follow_redirects(syndication_url).url
    # source-specific logic to standardize the URL. (e.g., replace facebook
    # username with numeric id)
    syndication_url = source.canonicalize_syndication_url(syndication_url)
    # check that the syndicated url belongs to this source TODO save future
    # lookups by saving results for other sources too (note: query the
    # appropriate source subclass by author.domains, rather than
    # author.domain_urls)
    parsed = urlparse.urlparse(syndication_url)
    if util.domain_from_link(parsed.netloc) == source.AS_CLASS.DOMAIN:
      logging.debug('saving discovered relationship %s -> %s',
                    syndication_url, permalink)
      relationship = SyndicatedPost.insert(
        source, syndication=syndication_url, original=permalink)
      results.setdefault(syndication_url, []).append(relationship)

  if not results:
    logging.debug('no syndication links from %s to current source %s.',
                  permalink, source.label())
    if not preexisting:
      # remember that this post doesn't have syndication links for this
      # particular source
      logging.debug('saving empty relationship so that it %s will not be '
                    'searched again', permalink)
      SyndicatedPost.insert_original_blank(source, permalink)

  logging.debug('discovered relationships %s', results)
  return results<|MERGE_RESOLUTION|>--- conflicted
+++ resolved
@@ -234,16 +234,9 @@
       logging.debug("fetching author's rel-feed %s", feed_url)
       feed_resp = requests.get(feed_url, timeout=HTTP_TIMEOUT)
       feed_resp.raise_for_status()
-<<<<<<< HEAD
       logging.debug("author's rel-feed fetched successfully %s", feed_url)
       feeditems = _merge_hfeeds(feeditems,
                                 _find_feed_items(feed_url, feed_resp.text))
-=======
-      logging.debug("author's h-feed fetched successfully %s", feed_url)
-      feeditems = _merge_hfeeds(feeditems,
-                                _find_feed_items(feed_url, feed_resp.text))
-
->>>>>>> 20d72f5d
       break
     except AssertionError:
       raise  # reraise assertions for unit tests
@@ -251,21 +244,19 @@
       logging.warning('Could not fetch h-feed url %s.', feed_url,
                       exc_info=True)
 
-  permalinks = set()
+  permalink_to_entry = {}
   for child in feeditems:
     if 'h-entry' in child['type']:
-      # TODO if this h-entry in the h-feed has u-syndication links, we
-      # can just use it without fetching its permalink page
       # TODO maybe limit to first ~30 entries? (do that here rather than,
       # below because we want the *first* n entries)
       for permalink in child['properties'].get('url', []):
         if isinstance(permalink, basestring):
-          permalinks.add(permalink)
+          permalink_to_entry[permalink] = child
         else:
           logging.warn('unexpected non-string "url" property: %s', permalink)
 
   # query all preexisting permalinks at once, instead of once per link
-  permalinks_list = list(permalinks)
+  permalinks_list = list(permalink_to_entry.keys())
   # fetch the maximum allowed entries (currently 30) at a time
   preexisting_list = itertools.chain.from_iterable(
     SyndicatedPost.query(
@@ -277,9 +268,9 @@
     preexisting.setdefault(r.original, []).append(r)
 
   results = {}
-  for permalink in permalinks:
+  for permalink, entry in permalink_to_entry.iteritems():
     logging.debug('processing permalink: %s', permalink)
-    new_results = _process_entry(source, permalink, refetch_blanks,
+    new_results = _process_entry(source, permalink, entry, refetch_blanks,
                                  preexisting.get(permalink, []))
     for key, value in new_results.iteritems():
       results.setdefault(key, []).extend(value)
@@ -307,7 +298,6 @@
   Returns:
     a list of dicts
   """
-<<<<<<< HEAD
   seen = set()
   for item in feed1:
     for url in item.get('properties', {}).get('url', []):
@@ -316,10 +306,6 @@
 
   return feed1 + [item for item in feed2 if all(
     url not in seen for url in item.get('properties', {}).get('url', []))]
-=======
-  seen = set(item.get('url') for item in feed1)
-  return feed1 + [item for item in feed2 if item.get('url') not in seen]
->>>>>>> 20d72f5d
 
 
 def _find_feed_items(feed_url, feed_doc):
@@ -346,13 +332,15 @@
   return feeditems
 
 
-def _process_entry(source, permalink, refetch_blanks, preexisting):
+def _process_entry(source, permalink, feed_entry, refetch_blanks, preexisting):
   """Fetch and process an h-entry, saving a new SyndicatedPost to the
   DB if successful.
 
   Args:
+    source:
     permalink: url of the unprocessed post
-    syndication_url: url of the syndicated content
+    feed_entry: the h-feed version of the h-entry dict, often contains
+      a partial version of the h-entry at the permalink
     refetch_blanks: boolean whether we should ignore blank preexisting
       SyndicatedPosts
     preexisting: a list of previously discovered models.SyndicatedPosts
@@ -374,32 +362,71 @@
     else:
       return results
 
-  syndication_urls = set()
-  parsed = None
-  try:
-    logging.debug('fetching post permalink %s', permalink)
-    permalink, _, type_ok = util.get_webmention_target(permalink)
-    if type_ok:
-      resp = requests.get(permalink, timeout=HTTP_TIMEOUT)
-      resp.raise_for_status()
-      parsed = mf2py.Parser(url=permalink, doc=resp.text).to_dict()
-  except BaseException:
-    # TODO limit the number of allowed failures
-    logging.warning('Could not fetch permalink %s', permalink, exc_info=True)
-
-  if parsed:
-    relsynd = parsed.get('rels').get('syndication', [])
-    logging.debug('rel-syndication links: %s', relsynd)
-    syndication_urls.update(relsynd)
-
-    # there should only be one h-entry on a permalink page, but
-    # we'll check all of them just in case.
-    for hentry in (item for item in parsed['items']
-                   if 'h-entry' in item['type']):
-      usynd = hentry.get('properties', {}).get('syndication', [])
-      logging.debug('u-syndication links: %s', usynd)
-      syndication_urls.update(usynd)
-
+  # first try with the h-entry from the h-feed. if we find the syndication url
+  # we're looking for, we don't have to fetch the permalink
+  usynd = feed_entry.get('properties', {}).get('syndication', [])
+  logging.debug('u-syndication links on the h-feed h-entry: %s', usynd)
+  results = _process_syndication_urls(source, permalink, set(
+    url for url in usynd if isinstance(url, basestring)))
+
+  # fetch the full permalink page, which often has more detailed information
+  if not results:
+    parsed = None
+    try:
+      logging.debug('fetching post permalink %s', permalink)
+      permalink, _, type_ok = util.get_webmention_target(permalink)
+      if type_ok:
+        resp = requests.get(permalink, timeout=HTTP_TIMEOUT)
+        resp.raise_for_status()
+        parsed = mf2py.Parser(url=permalink, doc=resp.text).to_dict()
+    except BaseException:
+      # TODO limit the number of allowed failures
+      logging.warning('Could not fetch permalink %s', permalink, exc_info=True)
+
+    if parsed:
+      syndication_urls = set()
+      relsynd = parsed.get('rels').get('syndication', [])
+      logging.debug('rel-syndication links: %s', relsynd)
+      syndication_urls.update(url for url in relsynd
+                              if isinstance(url, basestring))
+      # there should only be one h-entry on a permalink page, but
+      # we'll check all of them just in case.
+      for hentry in (item for item in parsed['items']
+                     if 'h-entry' in item['type']):
+        usynd = hentry.get('properties', {}).get('syndication', [])
+        logging.debug('u-syndication links: %s', usynd)
+        syndication_urls.update(url for url in usynd
+                                if isinstance(url, basestring))
+      results = _process_syndication_urls(source, permalink,
+                                          syndication_urls)
+
+  if not results:
+    logging.debug('no syndication links from %s to current source %s.',
+                  permalink, source.label())
+    if not preexisting:
+      # remember that this post doesn't have syndication links for this
+      # particular source
+      logging.debug('saving empty relationship so that it %s will not be '
+                    'searched again', permalink)
+      SyndicatedPost.insert_original_blank(source, permalink)
+
+  logging.debug('discovered relationships %s', results)
+  return results
+
+
+def _process_syndication_urls(source, permalink, syndication_urls):
+  """Process a list of syndication URLs looking for one that matches the
+  current source.  If one is found, stores a new SyndicatedPost in the
+  db.
+
+  Args:
+    source: a models.Source subclass
+    permalink: a string. the current h-entry permalink
+    syndication_urls: a collection of strings. the unfitered list
+      of syndication_urls
+  """
+
+  results = {}
   # save the results (or lack thereof) to the db, and put them in a
   # map for immediate use
   for syndication_url in syndication_urls:
@@ -413,23 +440,10 @@
     # lookups by saving results for other sources too (note: query the
     # appropriate source subclass by author.domains, rather than
     # author.domain_urls)
-    parsed = urlparse.urlparse(syndication_url)
-    if util.domain_from_link(parsed.netloc) == source.AS_CLASS.DOMAIN:
+    if util.domain_from_link(syndication_url) == source.AS_CLASS.DOMAIN:
       logging.debug('saving discovered relationship %s -> %s',
                     syndication_url, permalink)
       relationship = SyndicatedPost.insert(
         source, syndication=syndication_url, original=permalink)
       results.setdefault(syndication_url, []).append(relationship)
-
-  if not results:
-    logging.debug('no syndication links from %s to current source %s.',
-                  permalink, source.label())
-    if not preexisting:
-      # remember that this post doesn't have syndication links for this
-      # particular source
-      logging.debug('saving empty relationship so that it %s will not be '
-                    'searched again', permalink)
-      SyndicatedPost.insert_original_blank(source, permalink)
-
-  logging.debug('discovered relationships %s', results)
   return results